--- conflicted
+++ resolved
@@ -894,7 +894,6 @@
 			r.hits[pt]++
 		}
 	}
-<<<<<<< HEAD
 	ratio = float64(wins) / float64(numSamples-draws)
 	return ratio
 }
@@ -926,7 +925,6 @@
 	}
 	ratio = float64(wins) / float64(numSamples-draws)
 	return ratio
-=======
 }
 
 // the following methods are needed to sort a slice of points using the Sort package
@@ -960,5 +958,4 @@
 // Less is part of sort.Interface. It is implemented by calling the "by" closure in the sorter.
 func (s *ptSorter) Less(i, j int) bool {
 	return s.by(s.points[i], s.points[j])
->>>>>>> f43ef4ce
 }